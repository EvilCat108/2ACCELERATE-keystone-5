require('dotenv').config();

const express = require('express');

const { keystone, apps } = require('./index');
const initialData = require('./initialData');

const port = process.env.PORT || 3000;
const mongoUri = process.env.MONGODB_URI || 'mongodb://localhost:27017/keystonejs-meetup';

keystone
  .prepare({ apps, port, dev: process.env.NODE_ENV !== 'production' })
  .then(async ({ middlewares }) => {
    await keystone.connect(mongoUri);

    // Initialise some data.
    // NOTE: This is only for demo purposes and should not be used in production
    const users = await keystone.lists.User.adapter.findAll();
    if (!users.length) {
      Object.values(keystone.adapters).forEach(async adapter => {
        await adapter.dropDatabase();
      });
      await keystone.createItems(initialData);
    }

<<<<<<< HEAD
    Wysiwyg.bindStaticMiddleware(server);
    server.app.use(handler);
    await server.start().then(({ port: listeningOn }) => {
      console.log(`Server started on port ${listeningOn}`);
=======
    const app = express();

    app.use(middlewares);

    app.listen(port, error => {
      if (error) throw error;
>>>>>>> ea1cc986
    });
  })
  .catch(error => {
    console.error(error);
    process.exit(1);
  });<|MERGE_RESOLUTION|>--- conflicted
+++ resolved
@@ -23,19 +23,12 @@
       await keystone.createItems(initialData);
     }
 
-<<<<<<< HEAD
-    Wysiwyg.bindStaticMiddleware(server);
-    server.app.use(handler);
-    await server.start().then(({ port: listeningOn }) => {
-      console.log(`Server started on port ${listeningOn}`);
-=======
     const app = express();
 
     app.use(middlewares);
 
     app.listen(port, error => {
       if (error) throw error;
->>>>>>> ea1cc986
     });
   })
   .catch(error => {
